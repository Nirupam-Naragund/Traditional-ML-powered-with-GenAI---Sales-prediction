--- conflicted
+++ resolved
@@ -29,14 +29,10 @@
 
     # Step 1: Extract features using GenAI
     extract_prompt = f"""
-<<<<<<< HEAD
-    Extract sales features as JSON. If any feature is missing, skip it (do NOT put null).
-    Required keys: category, brand, region, loyalty_tier, price, discount, qty_sold, ad_spend, channel, competitor_price, stock, age, day_of_year, product_id, customer_id.
-    Manager query: "{query}"
-=======
     You are an expert data analyst. A manager has asked a question about predicting sales.
     Your task is to extract the key features from the manager's query and format them into a JSON object.
     You must only provide the JSON object in your response. Do not include any other text.
+    If a feature is not mentioned, use a reasonable default value.
     The required features are: category, brand, region, loyalty_tier, price, discount, qty_sold, ad_spend, channel, competitor_price, stock, age, day_of_year, product_id, customer_id.
     Do not add null or None values.
     
@@ -52,10 +48,34 @@
       "channel": "Facebook",
       "qty_sold": 25
     }}
->>>>>>> 4dfe8a73
     """
-
-    payload_extract = {"contents": [{"parts": [{"text": extract_prompt}]}], "generationConfig": {"responseMimeType": "application/json"}}
+    
+    payload_extract = {
+        "contents": [{"parts": [{"text": extract_prompt}]}],
+        "generationConfig": {
+            "responseMimeType": "application/json",
+            "responseSchema": {
+                "type": "OBJECT",
+                "properties": {
+                    "brand": {"type": "STRING"},
+                    "category": {"type": "STRING"},
+                    "region": {"type": "STRING"},
+                    "loyalty_tier": {"type": "STRING"},
+                    "price": {"type": "NUMBER"},
+                    "discount": {"type": "NUMBER"},
+                    "qty_sold": {"type": "NUMBER"},
+                    "ad_spend": {"type": "NUMBER"},
+                    "channel": {"type": "STRING"},
+                    "competitor_price": {"type": "NUMBER"},
+                    "stock": {"type": "NUMBER"},
+                    "age": {"type": "NUMBER"},
+                    "day_of_year": {"type": "NUMBER"},
+                    "product_id": {"type": "STRING"},
+                    "customer_id": {"type": "STRING"}
+                }
+            }
+        }
+    }
 
     try:
         with st.spinner("Analyzing your query with GenAI..."):
